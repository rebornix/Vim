import { IConfiguration } from '../iconfiguration';
import { IConfigurationValidator, ValidatorResults } from '../iconfigurationValidator';
<<<<<<< HEAD
import { vimrc } from '../vimrc';
import { configurationValidator } from '../configurationValidator';
=======
>>>>>>> 24d722ed

export class VimrcValidator implements IConfigurationValidator {
  async validate(config: IConfiguration): Promise<ValidatorResults> {
    const result = new ValidatorResults();

    // if (config.vimrc.enable && !fs.existsSync(vimrc.vimrcPath)) {
    //   result.append({
    //     level: 'error',
    //     message: `.vimrc not found at ${config.vimrc.path}`,
    //   });
    // }

    return result;
  }

  disable(config: IConfiguration): void {
    // no-op
  }
}

configurationValidator.registerValidator(new VimrcValidator());<|MERGE_RESOLUTION|>--- conflicted
+++ resolved
@@ -1,10 +1,7 @@
 import { IConfiguration } from '../iconfiguration';
 import { IConfigurationValidator, ValidatorResults } from '../iconfigurationValidator';
-<<<<<<< HEAD
 import { vimrc } from '../vimrc';
 import { configurationValidator } from '../configurationValidator';
-=======
->>>>>>> 24d722ed
 
 export class VimrcValidator implements IConfigurationValidator {
   async validate(config: IConfiguration): Promise<ValidatorResults> {
